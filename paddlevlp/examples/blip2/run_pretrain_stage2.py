--- conflicted
+++ resolved
@@ -14,12 +14,7 @@
 
 import sys
 import os
-<<<<<<< HEAD
 sys.path.insert(0, os.path.join(os.path.dirname(os.path.abspath(__file__)), '../../..'))
-=======
-sys.path.insert(
-    0, os.path.join(os.path.dirname(os.path.abspath(__file__)), '../../..'))
->>>>>>> d48c3875
 import paddle.distributed as dist
 from paddle.distributed import fleet
 from dataclasses import dataclass, field
@@ -39,16 +34,9 @@
 from paddlevlp.utils.log import logger
 from paddlenlp.transformers import AutoTokenizer
 from paddlevlp.models.blip2.eva_vit import interpolate_pos_embed
-<<<<<<< HEAD
 from paddlevlp.processors.blip_processing import BlipImageProcessor,BlipTextProcessor
 from paddlevlp.examples.blip2.utils import BlipCollator,LLM_LIST,load_model
-=======
-from paddlevlp.processors.blip_processing import BlipImageProcessor, BlipTextProcessor
-from paddlevlp.examples.blip2.utils import BlipCollator
-from paddlevlp.examples.blip2.utils import load_pretrained_model, LLM_LIST
-
-
->>>>>>> d48c3875
+
 @dataclass
 class DataArguments:
     """
@@ -193,10 +181,6 @@
     )  # post_init_func(self, init_func, *args, **kwargs)吃显存
     return model
 
-<<<<<<< HEAD
-=======
-
->>>>>>> d48c3875
 def main():
     parser = PdArgumentParser(
         (ModelArguments, DataArguments, PreTrainingArguments))
@@ -230,7 +214,7 @@
             )
 
     # create dataset
-<<<<<<< HEAD
+
     tokenizer_class = AutoTokenizer.from_pretrained(model_args.text_model_name_or_path, use_fast=False)
     image_processor = BlipImageProcessor.from_pretrained("paddlevlp/models/blip2/model_cfg/BlipImageProcessor_stage2.json")
     text_processor_class = BlipTextProcessor.from_pretrained("paddlevlp/models/blip2/model_cfg/BlipTextProcessor_stage2.json")
@@ -238,22 +222,6 @@
     image_processor_eval = BlipImageProcessor.from_pretrained("paddlevlp/models/blip2/model_cfg/BlipImageEvalProcessor_stage2.json")
     text_processor_class_eval = BlipTextProcessor.from_pretrained("paddlevlp/models/blip2/model_cfg/BlipTextEvalProcessor_stage2.json")
     eval_processor = Blip2Processor(image_processor_eval,text_processor_class_eval,tokenizer_class)
-=======
-    tokenizer_class = AutoTokenizer.from_pretrained(
-        "facebook/opt-2.7b", use_fast=False)
-    image_processor = BlipImageProcessor.from_pretrained(
-        "paddlevlp/models/blip2/model_cfg/BlipImageProcessor_stage2.json")
-    text_processor_class = BlipTextProcessor.from_pretrained(
-        "paddlevlp/models/blip2/model_cfg/BlipTextProcessor_stage2.json")
-    processor = Blip2Processor(image_processor, text_processor_class,
-                               tokenizer_class)
-    image_processor_eval = BlipImageProcessor.from_pretrained(
-        "paddlevlp/models/blip2/model_cfg/BlipImageEvalProcessor_stage2.json")
-    text_processor_class_eval = BlipTextProcessor.from_pretrained(
-        "paddlevlp/models/blip2/model_cfg/BlipTextEvalProcessor_stage2.json")
-    eval_processor = Blip2Processor(image_processor_eval,
-                                    text_processor_class_eval, tokenizer_class)
->>>>>>> d48c3875
 
     train_dataset = load_dataset(data_args.task_name, splits="train")
     eval_dataset = {"test": load_dataset(data_args.task_name, splits="test")}
@@ -263,20 +231,11 @@
     model_args.mp_degree = training_args.tensor_parallel_degree
     model_args.gradient_checkpointing = training_args.gradient_checkpointing
     model = create_model(model_args)
-<<<<<<< HEAD
 
     logger.info("training_args.use_hybrid_parallel:{}".format(training_args.use_hybrid_parallel))
     # create trainer
     load_model(training_args,model, ckpt_dir="blip2_pretrained.pdparams", load_language_model=False)
     load_model(training_args,model.language_model, ckpt_dir=LLM_LIST[model_args.text_model_name_or_path])
-
-=======
-    logger.info("training_args.use_hybrid_parallel:{}".format(
-        training_args.use_hybrid_parallel))
-    # create trainer
-    load_pretrained_model(model.language_model, LLM_LIST[model_args.llm_name])
-    load_pretrained_model(model, training_args.pretrained_model_path)
->>>>>>> d48c3875
     trainer = Trainer(
         model=model,
         args=training_args,
@@ -315,15 +274,9 @@
         strategy.tensor_parallel = True
     args.data_parallel_degree = args.dp_degree
     logger.info("args.dp_degree:{}".format(args.dp_degree))
-<<<<<<< HEAD
     logger.info("args.sharding_parallel_degree):{}".format(args.sharding_parallel_degree))
     if args.sharding_parallel_degree>1:
         args.sharding="stage1"
-=======
-    logger.info("args.sharding_parallel_degree):{}".format(
-        args.sharding_parallel_degree))
-    # breakpoint()
->>>>>>> d48c3875
     strategy.hybrid_configs = {
         "dp_degree": args.dp_degree,
         "mp_degree": args.tensor_parallel_degree,
