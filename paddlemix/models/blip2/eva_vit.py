--- conflicted
+++ resolved
@@ -12,33 +12,28 @@
 # See the License for the specific language governing permissions and
 # limitations under the License.
 
-# Code was based on https://github.com/rwightman/pytorch-image-models/blob/master/timm/models/vision_transformer.py
-# reference: https://arxiv.org/abs/2010.11929
-from paddlemix.utils.log import logger
 from collections.abc import Callable
-from paddle.distributed import fleet
-from paddle.distributed.fleet.meta_parallel import get_rng_state_tracker
+
 import numpy as np
 import paddle
 import paddle.nn as nn
 from paddle import _legacy_C_ops
-from paddle.nn.initializer import TruncatedNormal, Constant, Normal
 from paddle.distributed import fleet
+from paddle.distributed.fleet.meta_parallel import get_rng_state_tracker
+from paddle.nn.functional.flash_attention import flash_attention
+from paddle.nn.initializer import Constant, Normal, TruncatedNormal
+
 from paddlemix.models.blip2.configuration import Blip2VisionConfig
 from paddlemix.models.blip2.modeling import Blip2PretrainedModel
-<<<<<<< HEAD
 
 # Code was based on https://github.com/rwightman/pytorch-image-models/blob/master/timm/models/vision_transformer.py
 # reference: https://arxiv.org/abs/2010.11929
 from paddlemix.utils.log import logger
-=======
-from paddle.nn.functional.flash_attention import (flash_attention, )
->>>>>>> 36317b20
-
-trunc_normal_ = TruncatedNormal(std=.02)
+
+trunc_normal_ = TruncatedNormal(std=0.02)
 normal_ = Normal
-zeros_ = Constant(value=0.)
-ones_ = Constant(value=1.)
+zeros_ = Constant(value=0.0)
+ones_ = Constant(value=1.0)
 from paddle.distributed.fleet.utils import recompute
 
 
@@ -46,9 +41,9 @@
     return tuple([x] * 2)
 
 
-def drop_path(x, drop_prob=0., training=False):
-
-    if drop_prob == 0. or not training:
+def drop_path(x, drop_prob=0.0, training=False):
+
+    if drop_prob == 0.0 or not training:
         return x
     keep_prob = paddle.to_tensor(1 - drop_prob, dtype=x.dtype)
     shape = (paddle.shape(x)[0],) + (1,) * (x.ndim - 1)
@@ -68,7 +63,6 @@
 
 
 class Mlp(nn.Layer):
-<<<<<<< HEAD
     def __init__(
         self,
         in_features,
@@ -77,50 +71,23 @@
         act_layer=nn.GELU,
         drop=0.0,
         mp_degree=1,
+        use_fusedlinear=False,
     ):
-=======
-    def __init__(self,
-                 in_features,
-                 hidden_features=None,
-                 out_features=None,
-                 act_layer=nn.GELU,
-                 drop=0.,
-                 mp_degree=1,
-                 use_fusedlinear=False):
->>>>>>> 36317b20
         super().__init__()
         out_features = out_features or in_features
         hidden_features = hidden_features or in_features
         if mp_degree > 1:
             self.fc1 = fleet.meta_parallel.ColumnParallelLinear(
-                in_features,
-                hidden_features,
-                weight_attr=None,
-                has_bias=True,
-<<<<<<< HEAD
-                gather_output=True,
+                in_features, hidden_features, weight_attr=None, has_bias=True, gather_output=True
             )
-=======
-                gather_output=True)
->>>>>>> 36317b20
             self.fc2 = fleet.meta_parallel.ColumnParallelLinear(
-                hidden_features,
-                out_features,
-                weight_attr=None,
-                has_bias=True,
-<<<<<<< HEAD
-                gather_output=True,
+                hidden_features, out_features, weight_attr=None, has_bias=True, gather_output=True
             )
-=======
-                gather_output=True)
->>>>>>> 36317b20
         else:
             if use_fusedlinear:
                 self.use_fusedlinear = True
-                self.fc1 = paddle.incubate.nn.FusedLinear(in_features,
-                                                          hidden_features)
-                self.fc2 = paddle.incubate.nn.FusedLinear(hidden_features,
-                                                          out_features)
+                self.fc1 = paddle.incubate.nn.FusedLinear(in_features, hidden_features)
+                self.fc2 = paddle.incubate.nn.FusedLinear(hidden_features, out_features)
             self.fc1 = nn.Linear(in_features, hidden_features)
             self.fc2 = nn.Linear(hidden_features, out_features)
         self.mp_degree = mp_degree
@@ -131,12 +98,12 @@
         if getattr(self, "use_fusedlinear", False):
             if isinstance(self.act, nn.GELU):
                 x = _legacy_C_ops.fused_gemm_epilogue(
-                    x, self.fc1.weight, self.fc1.bias, 'trans_x', False,
-                    'trans_y', False, 'activation', 'gelu')
+                    x, self.fc1.weight, self.fc1.bias, "trans_x", False, "trans_y", False, "activation", "gelu"
+                )
             elif isinstance(self.act, nn.ReLU):
                 x = _legacy_C_ops.fused_gemm_epilogue(
-                    x, self.fc1.weight, self.fc1.bias, 'trans_x', False,
-                    'trans_y', False, 'activation', 'relu')
+                    x, self.fc1.weight, self.fc1.bias, "trans_x", False, "trans_y", False, "activation", "relu"
+                )
             else:
                 ValueError
         else:
@@ -152,7 +119,6 @@
 
 
 class Attention(nn.Layer):
-<<<<<<< HEAD
     def __init__(
         self,
         dim,
@@ -163,20 +129,9 @@
         proj_drop=0.0,
         window_size=None,
         mp_degree=1,
+        use_fusedlinear=False,
+        use_flash_attn=False,
     ):
-=======
-    def __init__(self,
-                 dim,
-                 num_heads=8,
-                 qkv_bias=False,
-                 qk_scale=None,
-                 attn_drop=0.,
-                 proj_drop=0.,
-                 window_size=None,
-                 mp_degree=1,
-                 use_fusedlinear=False,
-                 use_flash_attn=False):
->>>>>>> 36317b20
         super().__init__()
         self.use_flash_attn = use_flash_attn
         self.num_heads = num_heads
@@ -188,8 +143,7 @@
             )
         else:
             if use_fusedlinear:
-                self.qkv = paddle.incubate.nn.FusedLinear(
-                    dim, dim * 3, bias_attr=qkv_bias)
+                self.qkv = paddle.incubate.nn.FusedLinear(dim, dim * 3, bias_attr=qkv_bias)
             else:
                 self.qkv = nn.Linear(dim, dim * 3, bias_attr=qkv_bias)
         self.attn_drop = nn.Dropout(attn_drop)
@@ -218,7 +172,6 @@
         coords_w = paddle.arange(window_size[1])
         coords = paddle.stack(paddle.meshgrid([coords_h, coords_w]))  # 2, Wh, Ww
         coords_flatten = paddle.flatten(coords, 1)  # 2, Wh*Ww
-<<<<<<< HEAD
         relative_coords = coords_flatten[:, :, None] - coords_flatten[:, None, :]  # 2, Wh*Ww, Wh*Ww
         relative_coords = relative_coords.transpose([1, 2, 0])  # Wh*Ww, Wh*Ww, 2
         relative_coords[:, :, 0] += window_size[0] - 1  # shift to start from 0
@@ -226,20 +179,6 @@
         relative_coords[:, :, 0] *= 2 * window_size[1] - 1
         relative_position_index = paddle.zeros((window_size[0] * window_size[1] + 1,) * 2, dtype=relative_coords.dtype)
         relative_position_index[1:, 1:] = relative_coords.sum(-1)  # Wh*Ww, Wh*Ww
-=======
-        relative_coords = coords_flatten[:, :,
-                                         None] - coords_flatten[:,
-                                                                None, :]  # 2, Wh*Ww, Wh*Ww
-        relative_coords = relative_coords.transpose(
-            [1, 2, 0])  # Wh*Ww, Wh*Ww, 2
-        relative_coords[:, :, 0] += window_size[0] - 1  # shift to start from 0
-        relative_coords[:, :, 1] += window_size[1] - 1
-        relative_coords[:, :, 0] *= 2 * window_size[1] - 1
-        relative_position_index = \
-            paddle.zeros((window_size[0] * window_size[1] + 1, ) * 2, dtype=relative_coords.dtype)
-        relative_position_index[1:, 1:] = relative_coords.sum(
-            -1)  # Wh*Ww, Wh*Ww
->>>>>>> 36317b20
         relative_position_index[0, 0:] = self.num_relative_distance - 3
         relative_position_index[0:, 0] = self.num_relative_distance - 2
         relative_position_index[0, 0] = self.num_relative_distance - 1
@@ -248,55 +187,20 @@
 
     def forward(self, x, rel_pos_bias=None):
         N, C = x.shape[1:]
-<<<<<<< HEAD
-        # if self.q_bias is not None:
-        #     qkv_bias = torch.cat((self.q_bias, torch.zeros_like(self.v_bias, requires_grad=False), self.v_bias))
         qkv = self.qkv(x).reshape((-1, N, 3, self.num_heads, C // self.num_heads)).transpose((2, 0, 3, 1, 4))
-        # print(self.qkv.bias[2100])
-        q, k, v = qkv[0], qkv[1], qkv[2]
-
-        attn = (q.matmul(k.transpose((0, 1, 3, 2)))) * self.scale
-        if hasattr(self, "relative_position_bias_table"):
-            relative_position_bias = self.relative_position_bias_table[
-                self.relative_position_index.reshape([-1])
-            ].reshape(
-                [
-                    self.window_size[0] * self.window_size[1] + 1,
-                    self.window_size[0] * self.window_size[1] + 1,
-                    -1,
-                ]
-            )  # Wh*Ww,Wh*Ww,nH
-            relative_position_bias = relative_position_bias.transpose([2, 0, 1])  # nH, Wh*Ww, Wh*Ww
-            attn = attn + relative_position_bias.unsqueeze(0)
-
-        attn = nn.functional.softmax(attn, axis=-1)
-        if self.mp_degree > 1:
-            with get_rng_state_tracker().rng_state("global_seed"):
-                attn = self.attn_drop(attn)
-=======
-        qkv = self.qkv(x).reshape(
-            (-1, N, 3, self.num_heads, C // self.num_heads)).transpose(
-                (2, 0, 3, 1, 4))
         q, k, v = qkv[0], qkv[1], qkv[2]
         if self.use_flash_attn:
-            x, _ = flash_attention(
-                q,
-                k,
-                v,
-                dropout=self.proj_drop.p,
-                causal=False,
-                return_softmax=False)
+            x, _ = flash_attention(q, k, v, dropout=self.proj_drop.p, causal=False, return_softmax=False)
             x = paddle.reshape(x, [0, 0, -1])
->>>>>>> 36317b20
         else:
             attn = (q.matmul(k.transpose((0, 1, 3, 2)))) * self.scale
-            if hasattr(self, 'relative_position_bias_table'):
-                relative_position_bias = \
-                    self.relative_position_bias_table[self.relative_position_index.reshape([-1])].reshape([
-                        self.window_size[0] * self.window_size[1] + 1,
-                        self.window_size[0] * self.window_size[1] + 1, -1])  # Wh*Ww,Wh*Ww,nH
-                relative_position_bias = relative_position_bias.transpose(
-                    [2, 0, 1])  # nH, Wh*Ww, Wh*Ww
+            if hasattr(self, "relative_position_bias_table"):
+                relative_position_bias = self.relative_position_bias_table[
+                    self.relative_position_index.reshape([-1])
+                ].reshape(
+                    [self.window_size[0] * self.window_size[1] + 1, self.window_size[0] * self.window_size[1] + 1, -1]
+                )  # Wh*Ww,Wh*Ww,nH
+                relative_position_bias = relative_position_bias.transpose([2, 0, 1])  # nH, Wh*Ww, Wh*Ww
                 attn = attn + relative_position_bias.unsqueeze(0)
 
             attn = nn.functional.softmax(attn, axis=-1)
@@ -319,7 +223,6 @@
 
 
 class Block(nn.Layer):
-<<<<<<< HEAD
     def __init__(
         self,
         dim,
@@ -336,26 +239,9 @@
         epsilon=1e-5,
         window_size=None,
         mp_degree=1,
+        use_flash_attn=False,
+        use_fusedlinear=False,
     ):
-=======
-    def __init__(self,
-                 dim,
-                 num_heads,
-                 mlp_ratio=4.,
-                 qkv_bias=False,
-                 qk_scale=None,
-                 drop=0.,
-                 init_values=0.,
-                 attn_drop=0.,
-                 drop_path=0.,
-                 act_layer=nn.GELU,
-                 norm_layer='nn.LayerNorm',
-                 epsilon=1e-5,
-                 window_size=None,
-                 mp_degree=1,
-                 use_flash_attn=False,
-                 use_fusedlinear=False):
->>>>>>> 36317b20
         super().__init__()
         if isinstance(norm_layer, str):
             self.norm1 = eval(norm_layer)(dim, epsilon=epsilon)
@@ -372,12 +258,9 @@
             proj_drop=drop,
             window_size=window_size,
             mp_degree=mp_degree,
-<<<<<<< HEAD
+            use_flash_attn=use_flash_attn,
+            use_fusedlinear=use_fusedlinear,
         )
-=======
-            use_flash_attn=use_flash_attn,
-            use_fusedlinear=use_fusedlinear)
->>>>>>> 36317b20
         # NOTE: drop path for stochastic depth, we shall see if this is better than dropout here
         self.drop_path = DropPath(drop_path)
         self.gamma_1 = None
@@ -389,22 +272,14 @@
         else:
             raise TypeError("The norm_layer must be str or paddle.nn.layer.Layer class")
         mlp_hidden_dim = int(dim * mlp_ratio)
-<<<<<<< HEAD
         self.mlp = Mlp(
             in_features=dim,
             hidden_features=mlp_hidden_dim,
             act_layer=act_layer,
             drop=drop,
             mp_degree=mp_degree,
+            use_fusedlinear=use_fusedlinear,
         )
-=======
-        self.mlp = Mlp(in_features=dim,
-                       hidden_features=mlp_hidden_dim,
-                       act_layer=act_layer,
-                       drop=drop,
-                       mp_degree=mp_degree,
-                       use_fusedlinear=use_fusedlinear)
->>>>>>> 36317b20
 
     def forward(self, x, rel_pos_bias=None):
         if self.gamma_1 is not None:
@@ -431,7 +306,6 @@
         coords_w = paddle.arange(window_size[1])
         coords = paddle.stack(paddle.meshgrid([coords_h, coords_w]))  # 2, Wh, Ww
         coords_flatten = paddle.flatten(coords, 1)  # 2, Wh*Ww
-<<<<<<< HEAD
         relative_coords = coords_flatten[:, :, None] - coords_flatten[:, None, :]  # 2, Wh*Ww, Wh*Ww
         relative_coords = relative_coords.transpose([1, 2, 0])  # Wh*Ww, Wh*Ww, 2
         relative_coords[:, :, 0] += window_size[0] - 1  # shift to start from 0
@@ -439,20 +313,6 @@
         relative_coords[:, :, 0] *= 2 * window_size[1] - 1
         relative_position_index = paddle.zeros((window_size[0] * window_size[1] + 1,) * 2, dtype=relative_coords.dtype)
         relative_position_index[1:, 1:] = relative_coords.sum(-1)  # Wh*Ww, Wh*Ww
-=======
-        relative_coords = coords_flatten[:, :,
-                                         None] - coords_flatten[:,
-                                                                None, :]  # 2, Wh*Ww, Wh*Ww
-        relative_coords = relative_coords.transpose(
-            [1, 2, 0])  # Wh*Ww, Wh*Ww, 2
-        relative_coords[:, :, 0] += window_size[0] - 1  # shift to start from 0
-        relative_coords[:, :, 1] += window_size[1] - 1
-        relative_coords[:, :, 0] *= 2 * window_size[1] - 1
-        relative_position_index = \
-            paddle.zeros((window_size[0] * window_size[1] + 1,) * 2, dtype=relative_coords.dtype)
-        relative_position_index[1:, 1:] = relative_coords.sum(
-            -1)  # Wh*Ww, Wh*Ww
->>>>>>> 36317b20
         relative_position_index[0, 0:] = self.num_relative_distance - 3
         relative_position_index[0:, 0] = self.num_relative_distance - 2
         relative_position_index[0, 0] = self.num_relative_distance - 1
@@ -462,37 +322,20 @@
         # trunc_normal_(self.relative_position_bias_table, std=.02)
 
     def forward(self):
-<<<<<<< HEAD
         relative_position_bias = self.relative_position_bias_table[self.relative_position_index.reshape([-1])].reshape(
-            [
-                self.window_size[0] * self.window_size[1] + 1,
-                self.window_size[0] * self.window_size[1] + 1,
-                -1,
-            ]
+            [self.window_size[0] * self.window_size[1] + 1, self.window_size[0] * self.window_size[1] + 1, -1]
         )  # Wh*Ww,Wh*Ww,nH
-=======
-        relative_position_bias = \
-            self.relative_position_bias_table[self.relative_position_index.reshape([-1])].reshape([
-                self.window_size[0] * self.window_size[1] + 1,
-                self.window_size[0] * self.window_size[1] + 1, -1])  # Wh*Ww,Wh*Ww,nH
->>>>>>> 36317b20
         return relative_position_bias.transpose([2, 0, 1])  # nH, Wh*Ww, Wh*Ww
 
 
 class PatchEmbed(nn.Layer):
-    """ Image to Patch Embedding
-    """
+    """Image to Patch Embedding"""
 
     def __init__(self, img_size=224, patch_size=16, in_chans=3, embed_dim=768):
         super().__init__()
         img_size = to_2tuple(img_size)
         patch_size = to_2tuple(patch_size)
-<<<<<<< HEAD
         num_patches = (img_size[1] // patch_size[1]) * (img_size[0] // patch_size[0])
-=======
-        num_patches = (img_size[1] // patch_size[1]) * \
-            (img_size[0] // patch_size[0])
->>>>>>> 36317b20
         self.img_size = img_size
         self.patch_size = patch_size
         self.num_patches = num_patches
@@ -501,16 +344,17 @@
 
     def forward(self, x):
         B, C, H, W = x.shape
-        assert H == self.img_size[0] and W == self.img_size[1], \
-            f"Input image size ({H}*{W}) doesn't match model ({self.img_size[0]}*{self.img_size[1]})."
+        assert (
+            H == self.img_size[0] and W == self.img_size[1]
+        ), f"Input image size ({H}*{W}) doesn't match model ({self.img_size[0]}*{self.img_size[1]})."
 
         x = self.proj(x).flatten(2).transpose((0, 2, 1))
         return x
 
 
 class VisionTransformer(Blip2PretrainedModel):
-    """ Vision Transformer with support for patch input
-    """
+    """Vision Transformer with support for patch input"""
+
     main_input_name = "pixel_values"
     config_class = Blip2VisionConfig
 
@@ -523,25 +367,13 @@
         self.num_features = self.embed_dim = config.embed_dim
         _img_size = to_2tuple(config.img_size)
         _patch_size = to_2tuple(config.patch_size)
-<<<<<<< HEAD
-        self.window_size = (
-            _img_size[0] // _patch_size[0],
-            _img_size[1] // _patch_size[1],
-        )
-=======
-        self.window_size = (_img_size[0] // _patch_size[0],
-                            _img_size[1] // _patch_size[1])
->>>>>>> 36317b20
+        self.window_size = (_img_size[0] // _patch_size[0], _img_size[1] // _patch_size[1])
         self.patch_embed = PatchEmbed(
             img_size=config.img_size,
             patch_size=config.patch_size,
             in_chans=config.in_chans,
-<<<<<<< HEAD
             embed_dim=config.embed_dim,
         )
-=======
-            embed_dim=config.embed_dim)
->>>>>>> 36317b20
         num_patches = self.patch_embed.num_patches
         self.cls_token = self.create_parameter(shape=(1, 1, config.embed_dim), default_initializer=zeros_)
 
@@ -557,7 +389,6 @@
         logger.info("self.gradient_checkpointing:{}".format(self.gradient_checkpointing))
         dpr = np.linspace(0, config.drop_path_rate, config.depth)
 
-<<<<<<< HEAD
         self.blocks = nn.LayerList(
             [
                 Block(
@@ -573,29 +404,12 @@
                     epsilon=config.epsilon,
                     window_size=self.window_size,
                     mp_degree=mp_degree,
+                    use_flash_attn=use_flash_attn,
+                    use_fusedlinear=use_fusedlinear,
                 )
                 for i in range(config.depth)
             ]
         )
-=======
-        self.blocks = nn.LayerList([
-            Block(
-                dim=config.embed_dim,
-                num_heads=config.num_heads,
-                mlp_ratio=config.mlp_ratio,
-                qkv_bias=config.qkv_bias,
-                qk_scale=config.qk_scale,
-                drop=config.drop_rate,
-                attn_drop=config.attn_drop_rate,
-                drop_path=dpr[i],
-                norm_layer=config.norm_layer,
-                epsilon=config.epsilon,
-                window_size=self.window_size,
-                mp_degree=mp_degree,
-                use_flash_attn=use_flash_attn,
-                use_fusedlinear=use_fusedlinear) for i in range(config.depth)
-        ])
->>>>>>> 36317b20
 
         self.mp_degree = mp_degree
         if self.pos_embed is not None:
@@ -606,13 +420,7 @@
     def _init_weights(self, m):
         if isinstance(m, (nn.Linear, fleet.meta_parallel.ColumnParallelLinear)):
             trunc_normal_(m.weight)
-<<<<<<< HEAD
             if isinstance(m, (nn.Linear, fleet.meta_parallel.ColumnParallelLinear)) and m.bias is not None:
-=======
-            if isinstance(m,
-                          (nn.Linear, fleet.meta_parallel.ColumnParallelLinear
-                           )) and m.bias is not None:
->>>>>>> 36317b20
                 zeros_(m.bias)
         elif isinstance(m, nn.LayerNorm):
             zeros_(m.bias)
@@ -632,19 +440,14 @@
                 x = self.pos_drop(x)
         else:
             x = self.pos_drop(x)
-<<<<<<< HEAD
         rel_pos_bias = self.rel_pos_bias() if hasattr(self, "rel_pos_bias") else None
-=======
-        rel_pos_bias = self.rel_pos_bias() if hasattr(self,
-                                                      'rel_pos_bias') else None
->>>>>>> 36317b20
         for blk in self.blocks:
             if self.gradient_checkpointing and self.training:
 
                 x = recompute(blk, x, rel_pos_bias=rel_pos_bias)
             else:
                 x = blk(x, rel_pos_bias=rel_pos_bias)
-        #x = self.norm(x)
+        # x = self.norm(x)
         return x
 
     def forward(self, x):
@@ -653,8 +456,8 @@
 
 
 def interpolate_pos_embed(model, checkpoint_model):
-    if 'visual_encoder.pos_embed' in checkpoint_model:
-        pos_embed_checkpoint = checkpoint_model['visual_encoder.pos_embed']
+    if "visual_encoder.pos_embed" in checkpoint_model:
+        pos_embed_checkpoint = checkpoint_model["visual_encoder.pos_embed"]
         embedding_size = pos_embed_checkpoint.shape[-1]
         num_patches = model.visual_encoder.patch_embed.num_patches
         num_extra_tokens = model.visual_encoder.pos_embed.shape[-2] - num_patches
@@ -670,21 +473,13 @@
             pos_tokens = pos_embed_checkpoint[:, num_extra_tokens:]
             pos_tokens = pos_tokens.reshape((-1, orig_size, orig_size, embedding_size)).transpose((0, 3, 1, 2))
             pos_tokens = paddle.nn.functional.interpolate(
-                pos_tokens,
-                size=(new_size, new_size),
-<<<<<<< HEAD
-                mode="bicubic",
-                align_corners=False,
+                pos_tokens, size=(new_size, new_size), mode="bicubic", align_corners=False
             )
-=======
-                mode='bicubic',
-                align_corners=False)
->>>>>>> 36317b20
             pos_tokens = pos_tokens.transpose((0, 2, 3, 1)).flatten(1, 2)
             new_pos_embed = paddle.concat((extra_tokens, pos_tokens), axis=1)
-            checkpoint_model['visual_encoder.pos_embed'] = new_pos_embed
-    elif 'pos_embed' in checkpoint_model:
-        pos_embed_checkpoint = checkpoint_model['pos_embed']
+            checkpoint_model["visual_encoder.pos_embed"] = new_pos_embed
+    elif "pos_embed" in checkpoint_model:
+        pos_embed_checkpoint = checkpoint_model["pos_embed"]
         embedding_size = pos_embed_checkpoint.shape[-1]
         num_patches = model.patch_embed.num_patches
         num_extra_tokens = model.pos_embed.shape[-2] - num_patches
@@ -700,16 +495,8 @@
             pos_tokens = pos_embed_checkpoint[:, num_extra_tokens:]
             pos_tokens = pos_tokens.reshape((-1, orig_size, orig_size, embedding_size)).transpose((0, 3, 1, 2))
             pos_tokens = paddle.nn.functional.interpolate(
-                pos_tokens,
-                size=(new_size, new_size),
-<<<<<<< HEAD
-                mode="bicubic",
-                align_corners=False,
+                pos_tokens, size=(new_size, new_size), mode="bicubic", align_corners=False
             )
-=======
-                mode='bicubic',
-                align_corners=False)
->>>>>>> 36317b20
             pos_tokens = pos_tokens.transpose((0, 2, 3, 1)).flatten(1, 2)
             new_pos_embed = paddle.concat((extra_tokens, pos_tokens), axis=1)
-            checkpoint_model['pos_embed'] = new_pos_embed+            checkpoint_model["pos_embed"] = new_pos_embed